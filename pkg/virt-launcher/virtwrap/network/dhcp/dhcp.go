/*
 * This file is part of the KubeVirt project
 *
 * Licensed under the Apache License, Version 2.0 (the "License");
 * you may not use this file except in compliance with the License.
 * You may obtain a copy of the License at
 *
 *     http://www.apache.org/licenses/LICENSE-2.0
 *
 * Unless required by applicable law or agreed to in writing, software
 * distributed under the License is distributed on an "AS IS" BASIS,
 * WITHOUT WARRANTIES OR CONDITIONS OF ANY KIND, either express or implied.
 * See the License for the specific language governing permissions and
 * limitations under the License.
 *
 * Copyright 2018 Red Hat, Inc.
 *
 */

package dhcp

import (
	"bytes"
	"fmt"
	"net"
	"regexp"
	"strings"
	"time"

	dhcp "github.com/krolaw/dhcp4"
	dhcpConn "github.com/krolaw/dhcp4/conn"
	"github.com/vishvananda/netlink"

	"kubevirt.io/kubevirt/pkg/log"
)

const (
	infiniteLease             = 999 * 24 * time.Hour
	errorSearchDomainNotValid = "Search domain is not valid"
	errorSearchDomainTooLong  = "Search domains length exceeded allowable size"
)

func SingleClientDHCPServer(
	clientMAC net.HardwareAddr,
	clientIP net.IP,
	clientMask net.IPMask,
	serverIface string,
	serverIP net.IP,
	routerIP net.IP,
	dnsIPs [][]byte,
	routes *[]netlink.Route,
	searchDomains []string) error {

	log.Log.Info("Starting SingleClientDHCPServer")

	dhcpOptions := dhcp.Options{
		dhcp.OptionSubnetMask:       []byte(clientMask),
		dhcp.OptionRouter:           []byte(routerIP),
		dhcp.OptionDomainNameServer: bytes.Join(dnsIPs, nil),
	}

	netRoutes := FormClasslessRoutes(routes, routerIP)

<<<<<<< HEAD
	if netRoutes != nil {
		dhcpOptions[dhcp.OptionClasslessRouteFormat] = netRoutes
=======
	searchDomainBytes, err := convertSearchDomainsToBytes(searchDomains)
	if err != nil {
		return err
>>>>>>> 51154c51
	}

	handler := &DHCPHandler{
		clientIP:      clientIP,
		clientMAC:     clientMAC,
		serverIP:      serverIP.To4(),
		leaseDuration: infiniteLease,
<<<<<<< HEAD
		options:       dhcpOptions,
=======
		options: dhcp.Options{
			dhcp.OptionSubnetMask:           []byte(clientMask),
			dhcp.OptionRouter:               []byte(routerIP),
			dhcp.OptionDomainNameServer:     bytes.Join(dnsIPs, nil),
			dhcp.OptionClasslessRouteFormat: netRoutes,
			dhcp.OptionDomainSearch:         searchDomainBytes,
		},
>>>>>>> 51154c51
	}

	l, err := dhcpConn.NewUDP4BoundListener(serverIface, ":67")
	if err != nil {
		return err
	}
	defer l.Close()
	err = dhcp.Serve(l, handler)
	if err != nil {
		return err
	}
	return nil
}

type DHCPHandler struct {
	serverIP      net.IP
	clientIP      net.IP
	clientMAC     net.HardwareAddr
	leaseDuration time.Duration
	options       dhcp.Options
}

func (h *DHCPHandler) ServeDHCP(p dhcp.Packet, msgType dhcp.MessageType, options dhcp.Options) (d dhcp.Packet) {
	log.Log.Debug("Serving a new request")
	if mac := p.CHAddr(); !bytes.Equal(mac, h.clientMAC) {
		log.Log.Debug("The request is not from our client")
		return nil // Is not our client
	}

	switch msgType {

	case dhcp.Discover:
		log.Log.Debug("The request has message type DISCOVER")
		return dhcp.ReplyPacket(p, dhcp.Offer, h.serverIP, h.clientIP, h.leaseDuration,
			h.options.SelectOrderOrAll(options[dhcp.OptionParameterRequestList]))

	case dhcp.Request:
		log.Log.Debug("The request has message type REQUEST")
		return dhcp.ReplyPacket(p, dhcp.ACK, h.serverIP, h.clientIP, h.leaseDuration,
			h.options.SelectOrderOrAll(options[dhcp.OptionParameterRequestList]))

	default:
		log.Log.Debug("The request has unhandled message type")
		return nil // Ignored message type

	}
}

func FormClasslessRoutes(routes *[]netlink.Route, routerIP net.IP) (formattedRoutes []byte) {
	// See RFC4332 for additional information
	// (https://tools.ietf.org/html/rfc3442)
	// For example:
	// 		routes:
	//				10.0.0.0/8 ,  gateway: 10.1.2.3
	//              192.168.1/24, gateway: 192.168.2.3
	//		would result in the following structure:
	//      []byte{8, 10, 10, 1, 2, 3, 24, 192, 168, 1, 192, 168, 2, 3}

	for _, route := range *routes {
		if route.Dst == nil {
			continue
		}
		ip := route.Dst.IP.To4()
		width, _ := route.Dst.Mask.Size()
		octets := (width-1)/8 + 1
		newRoute := append([]byte{byte(width)}, ip[0:octets]...)
		gateway := route.Gw
		if gateway == nil {
			gateway = routerIP
		}
		newRoute = append(newRoute, gateway.To4()...)
		formattedRoutes = append(formattedRoutes, newRoute...)
	}
	return
}

func convertSearchDomainsToBytes(searchDomainStrings []string) ([]byte, error) {
	/*
	   https://tools.ietf.org/html/rfc3397
	   https://tools.ietf.org/html/rfc1035

	   Option for search domain string is covered by RFC3397, option contains
	   RFC1035 domain data.

	   Convert domain strings to a DNS RFC1035 section 3.1 compatible byte slice.
	   This is basically just splitting the domain on dot and prepending each
	   substring with a byte that indicates its length. Then we join and null terminate.

	   "example.com" becomes:
	   []byte{7, 'e', 'x', 'a', 'm', 'p', 'l', 'e', 3, 'c', 'o', 'm', 0}

	   Note that there is a compression scheme described in section 4.1.4 where pointers
	   can be used to avoid duplication. This is optional for servers, and resolv.conf
	   limits max search domain length anyway, so we can skip compression.
	*/
	var searchDomainBytes []byte
	for _, domain := range searchDomainStrings {
		if isValidSearchDomain(domain) {
			labels := strings.Split(domain, ".")
			for _, label := range labels {
				searchDomainBytes = append(searchDomainBytes, byte(len(label)))
				searchDomainBytes = append(searchDomainBytes, []byte(label)...)
			}
			searchDomainBytes = append(searchDomainBytes, 0)
		} else {
			return searchDomainBytes, fmt.Errorf("%s: '%s'", errorSearchDomainNotValid, domain)
		}
	}

	// ensure we haven't gone past length limit of DHCP option data
	if len(searchDomainBytes) > 255 {
		return searchDomainBytes, fmt.Errorf("%s: was %d long", errorSearchDomainTooLong, len(searchDomainBytes))
	}

	return searchDomainBytes, nil
}

func isValidSearchDomain(domain string) bool {
	if len(domain) > 253 {
		return false
	}
	// simple domain validation regex. Note this requires that unicode domains be presented in their ASCII format
	re := regexp.MustCompile(`^(?:[_a-z0-9](?:[_a-z0-9-]{0,61}[a-z0-9])?\.)+(?:[a-z](?:[a-z0-9-]{0,61}[a-z0-9])?)?$`)
	return re.MatchString(domain)
}<|MERGE_RESOLUTION|>--- conflicted
+++ resolved
@@ -61,32 +61,24 @@
 
 	netRoutes := FormClasslessRoutes(routes, routerIP)
 
-<<<<<<< HEAD
 	if netRoutes != nil {
 		dhcpOptions[dhcp.OptionClasslessRouteFormat] = netRoutes
-=======
+        }
+
 	searchDomainBytes, err := convertSearchDomainsToBytes(searchDomains)
 	if err != nil {
 		return err
->>>>>>> 51154c51
-	}
+	}
+        if searchDomainBytes != nil {
+                dhcpOptions[dhcp.OptionDomainSearch] = searchDomainBytes
+        }
 
 	handler := &DHCPHandler{
 		clientIP:      clientIP,
 		clientMAC:     clientMAC,
 		serverIP:      serverIP.To4(),
 		leaseDuration: infiniteLease,
-<<<<<<< HEAD
 		options:       dhcpOptions,
-=======
-		options: dhcp.Options{
-			dhcp.OptionSubnetMask:           []byte(clientMask),
-			dhcp.OptionRouter:               []byte(routerIP),
-			dhcp.OptionDomainNameServer:     bytes.Join(dnsIPs, nil),
-			dhcp.OptionClasslessRouteFormat: netRoutes,
-			dhcp.OptionDomainSearch:         searchDomainBytes,
-		},
->>>>>>> 51154c51
 	}
 
 	l, err := dhcpConn.NewUDP4BoundListener(serverIface, ":67")
