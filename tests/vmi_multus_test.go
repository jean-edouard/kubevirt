--- conflicted
+++ resolved
@@ -154,85 +154,13 @@
 					Should(BeTrue())
 			})
 
-<<<<<<< HEAD
-		It("should create a virtual machine with one interface", func() {
-			By("checking virtual machine instance can ping 10.1.1.1 using ptp cni plugin")
-			detachedVMI = tests.NewRandomVMIWithEphemeralDiskAndUserdata(tests.ContainerDiskFor(tests.ContainerDiskCirros), "#!/bin/bash\necho 'hello'\n")
-			detachedVMI.Spec.Domain.Devices.Interfaces = []v1.Interface{{Name: "ptp", InterfaceBindingMethod: v1.InterfaceBindingMethod{Bridge: &v1.InterfaceBridge{}}}}
-			detachedVMI.Spec.Networks = []v1.Network{
-				{Name: "ptp", NetworkSource: v1.NetworkSource{
-					Multus: &v1.MultusNetwork{NetworkName: "ptp-conf"},
-				}},
-			}
-
-			_, err = virtClient.VirtualMachineInstance(tests.NamespaceTestDefault).Create(detachedVMI)
-			Expect(err).ToNot(HaveOccurred())
-			tests.WaitUntilVMIReady(detachedVMI, tests.LoggedInCirrosExpecter)
-
-			pingVirtualMachine(detachedVMI, "10.1.1.1", "\\$ ")
-		})
-
-		It("should create a virtual machine with one interface with network definition from different namespace", func() {
-			By("checking virtual machine instance can ping 10.1.1.1 using ptp cni plugin")
-			detachedVMI = tests.NewRandomVMIWithEphemeralDiskAndUserdata(tests.ContainerDiskFor(tests.ContainerDiskCirros), "#!/bin/bash\necho 'hello'\n")
-			detachedVMI.Spec.Domain.Devices.Interfaces = []v1.Interface{{Name: "ptp", InterfaceBindingMethod: v1.InterfaceBindingMethod{Bridge: &v1.InterfaceBridge{}}}}
-			detachedVMI.Spec.Networks = []v1.Network{
-				{Name: "ptp", NetworkSource: v1.NetworkSource{
-					Multus: &v1.MultusNetwork{NetworkName: fmt.Sprintf("%s/%s", tests.NamespaceTestAlternative, "ptp-conf-2")},
-				}},
-			}
-
-			_, err = virtClient.VirtualMachineInstance(tests.NamespaceTestDefault).Create(detachedVMI)
-			Expect(err).ToNot(HaveOccurred())
-			tests.WaitUntilVMIReady(detachedVMI, tests.LoggedInCirrosExpecter)
-
-			pingVirtualMachine(detachedVMI, "10.1.1.1", "\\$ ")
-		})
-
-		It("should create a virtual machine with two interfaces", func() {
-			By("checking virtual machine instance can ping 10.1.1.1 using ptp cni plugin")
-			detachedVMI = tests.NewRandomVMIWithEphemeralDiskAndUserdata(tests.ContainerDiskFor(tests.ContainerDiskCirros), "#!/bin/bash\necho 'hello'\n")
-
-			detachedVMI.Spec.Domain.Devices.Interfaces = []v1.Interface{
-				defaultInterface,
-				{Name: "ptp", InterfaceBindingMethod: v1.InterfaceBindingMethod{Bridge: &v1.InterfaceBridge{}}}}
-			detachedVMI.Spec.Networks = []v1.Network{
-				defaultNetwork,
-				{Name: "ptp", NetworkSource: v1.NetworkSource{
-					Multus: &v1.MultusNetwork{NetworkName: "ptp-conf"},
-				}},
-			}
-
-			_, err = virtClient.VirtualMachineInstance(tests.NamespaceTestDefault).Create(detachedVMI)
-			Expect(err).ToNot(HaveOccurred())
-			tests.WaitUntilVMIReady(detachedVMI, tests.LoggedInCirrosExpecter)
-
-			cmdCheck := "sudo /sbin/cirros-dhcpc up eth1 > /dev/null\n"
-			err = tests.CheckForTextExpecter(detachedVMI, []expect.Batcher{
-				&expect.BSnd{S: "\n"},
-				&expect.BExp{R: "\\$ "},
-				&expect.BSnd{S: cmdCheck},
-				&expect.BExp{R: "\\$ "},
-				&expect.BSnd{S: "ip addr show eth1 | grep 10.1.1 | wc -l"},
-				&expect.BExp{R: "1"},
-			}, 15)
-			Expect(err).ToNot(HaveOccurred())
-
-			By("checking virtual machine instance has two interfaces")
-			checkInterface(detachedVMI, "eth0", "\\$ ")
-			checkInterface(detachedVMI, "eth1", "\\$ ")
-
-			pingVirtualMachine(detachedVMI, "10.1.1.1", "\\$ ")
-		})
-	})
-=======
 			It("[test_id:1751]should create a virtual machine with one interface", func() {
 				By("checking virtual machine instance can ping 10.1.1.1 using ptp cni plugin")
 				detachedVMI = tests.NewRandomVMIWithEphemeralDiskAndUserdata(tests.ContainerDiskFor(tests.ContainerDiskCirros), "#!/bin/bash\necho 'hello'\n")
 				detachedVMI.Spec.Domain.Devices.Interfaces = []v1.Interface{{Name: "ptp", InterfaceBindingMethod: v1.InterfaceBindingMethod{Bridge: &v1.InterfaceBridge{}}}}
 				detachedVMI.Spec.Networks = []v1.Network{
 					{Name: "ptp", NetworkSource: v1.NetworkSource{
-						Multus: &v1.CniNetwork{NetworkName: "ptp-conf"},
+						Multus: &v1.MultusNetwork{NetworkName: "ptp-conf"},
 					}},
 				}
 
@@ -242,7 +170,6 @@
 
 				pingVirtualMachine(detachedVMI, "10.1.1.1", "\\$ ")
 			})
->>>>>>> 432f91f3
 
 			It("[test_id:1752]should create a virtual machine with one interface with network definition from different namespace", func() {
 				By("checking virtual machine instance can ping 10.1.1.1 using ptp cni plugin")
@@ -250,7 +177,7 @@
 				detachedVMI.Spec.Domain.Devices.Interfaces = []v1.Interface{{Name: "ptp", InterfaceBindingMethod: v1.InterfaceBindingMethod{Bridge: &v1.InterfaceBridge{}}}}
 				detachedVMI.Spec.Networks = []v1.Network{
 					{Name: "ptp", NetworkSource: v1.NetworkSource{
-						Multus: &v1.CniNetwork{NetworkName: fmt.Sprintf("%s/%s", tests.NamespaceTestAlternative, "ptp-conf-2")},
+						Multus: &v1.MultusNetwork{NetworkName: fmt.Sprintf("%s/%s", tests.NamespaceTestAlternative, "ptp-conf-2")},
 					}},
 				}
 
@@ -261,62 +188,6 @@
 				pingVirtualMachine(detachedVMI, "10.1.1.1", "\\$ ")
 			})
 
-<<<<<<< HEAD
-		It("should create a virtual machine with sriov interface", func() {
-			// since neither cirros nor alpine has drivers for Intel NICs, we are left with fedora
-			userData := "#cloud-config\npassword: fedora\nchpasswd: { expire: False }\n"
-			vmiOne = tests.NewRandomVMIWithEphemeralDiskAndUserdata(tests.ContainerDiskFor(tests.ContainerDiskFedora), userData)
-			tests.AddExplicitPodNetworkInterface(vmiOne)
-
-			iface := v1.Interface{Name: "sriov", InterfaceBindingMethod: v1.InterfaceBindingMethod{SRIOV: &v1.InterfaceSRIOV{}}}
-			network := v1.Network{Name: "sriov", NetworkSource: v1.NetworkSource{Multus: &v1.MultusNetwork{NetworkName: "sriov"}}}
-			vmiOne.Spec.Domain.Devices.Interfaces = append(vmiOne.Spec.Domain.Devices.Interfaces, iface)
-			vmiOne.Spec.Networks = append(vmiOne.Spec.Networks, network)
-
-			// fedora requires some more memory to boot without kernel panics
-			vmiOne.Spec.Domain.Resources.Requests[k8sv1.ResourceName("memory")] = resource.MustParse("1024M")
-
-			_, err = virtClient.VirtualMachineInstance(tests.NamespaceTestDefault).Create(vmiOne)
-			Expect(err).ToNot(HaveOccurred())
-			tests.WaitUntilVMIReady(vmiOne, tests.LoggedInFedoraExpecter)
-
-			By("checking KUBEVIRT_RESOURCE_NAME_<networkName> variable is defined in pod")
-			vmiPod := tests.GetRunningPodByVirtualMachineInstance(vmiOne, tests.NamespaceTestDefault)
-			out, err := tests.ExecuteCommandOnPod(
-				virtClient,
-				vmiPod,
-				"compute",
-				[]string{"sh", "-c", "echo $KUBEVIRT_RESOURCE_NAME_sriov"},
-			)
-			Expect(err).ToNot(HaveOccurred())
-			Expect(out).To(Equal("intel.com/sriov\n"))
-
-			By("checking default interface is present")
-			_, err = tests.ExecuteCommandOnPod(
-				virtClient,
-				vmiPod,
-				"compute",
-				[]string{"ip", "address", "show", "eth0"},
-			)
-			Expect(err).ToNot(HaveOccurred())
-
-			By("checking default interface is attached to VMI")
-			_, err = tests.ExecuteCommandOnPod(
-				virtClient,
-				vmiPod,
-				"compute",
-				[]string{"ip", "address", "show", "k6t-eth0"},
-			)
-			Expect(err).ToNot(HaveOccurred())
-
-			By("checking virtual machine instance has two interfaces")
-			checkInterface(vmiOne, "eth0", "#")
-			checkInterface(vmiOne, "eth1", "#")
-
-			// there is little we can do beyond just checking two devices are present: PCI slots are different inside
-			// the guest, and DP doesn't pass information about vendor IDs of allocated devices into the pod, so
-			// it's hard to match them.
-=======
 			It("[test_id:1753]should create a virtual machine with two interfaces", func() {
 				By("checking virtual machine instance can ping 10.1.1.1 using ptp cni plugin")
 				detachedVMI = tests.NewRandomVMIWithEphemeralDiskAndUserdata(tests.ContainerDiskFor(tests.ContainerDiskCirros), "#!/bin/bash\necho 'hello'\n")
@@ -327,7 +198,7 @@
 				detachedVMI.Spec.Networks = []v1.Network{
 					defaultNetwork,
 					{Name: "ptp", NetworkSource: v1.NetworkSource{
-						Multus: &v1.CniNetwork{NetworkName: "ptp-conf"},
+						Multus: &v1.MultusNetwork{NetworkName: "ptp-conf"},
 					}},
 				}
 
@@ -352,7 +223,51 @@
 
 				pingVirtualMachine(detachedVMI, "10.1.1.1", "\\$ ")
 			})
->>>>>>> 432f91f3
+		})
+
+		Context("VirtualMachineInstance with multus network as default network", func() {
+			AfterEach(func() {
+				virtClient.VirtualMachineInstance(tests.NamespaceTestDefault).Delete(detachedVMI.Name, &v13.DeleteOptions{})
+				fmt.Printf("Waiting for vmi %s in %s namespace to be removed, this can take a while ...\n", detachedVMI.Name, tests.NamespaceTestDefault)
+				EventuallyWithOffset(1, func() bool {
+					return errors.IsNotFound(virtClient.VirtualMachineInstance(tests.NamespaceTestDefault).Delete(detachedVMI.Name, nil))
+				}, 180*time.Second, 1*time.Second).
+					Should(BeTrue())
+			})
+
+			It("should create a virtual machine with one interface with multus default network definition", func() {
+				detachedVMI = tests.NewRandomVMIWithEphemeralDiskAndUserdata(tests.ContainerDiskFor(tests.ContainerDiskCirros), "#!/bin/bash\necho 'hello'\n")
+				detachedVMI.Spec.Domain.Devices.Interfaces = []v1.Interface{{Name: "ptp", InterfaceBindingMethod: v1.InterfaceBindingMethod{Bridge: &v1.InterfaceBridge{}}}}
+				detachedVMI.Spec.Networks = []v1.Network{
+					{Name: "ptp", NetworkSource: v1.NetworkSource{
+						Multus: &v1.MultusNetwork{
+							NetworkName: fmt.Sprintf("%s/%s", tests.NamespaceTestDefault, "ptp-conf"),
+							Default:     true,
+						}}},
+				}
+
+				_, err = virtClient.VirtualMachineInstance(tests.NamespaceTestDefault).Create(detachedVMI)
+				Expect(err).ToNot(HaveOccurred())
+				tests.WaitUntilVMIReady(detachedVMI, tests.LoggedInCirrosExpecter)
+
+				By("checking virtual machine instance can ping 10.1.1.1 using ptp cni plugin")
+				pingVirtualMachine(detachedVMI, "10.1.1.1", "\\$ ")
+
+				By("checking virtual machine instance only has one interface")
+				// lo0, eth0
+				err = tests.CheckForTextExpecter(detachedVMI, []expect.Batcher{
+					&expect.BSnd{S: "\n"},
+					&expect.BExp{R: "\\$ "},
+					&expect.BSnd{S: "ip link show | grep -c UP\n"},
+					&expect.BExp{R: "2"},
+				}, 15)
+				Expect(err).ToNot(HaveOccurred())
+
+				By("checking pod has only one interface")
+				// lo0, eth0, k6t-eth0, vnet0
+				output := tests.RunCommandOnVmiPod(detachedVMI, []string{"/bin/bash", "-c", "/usr/sbin/ip link show|grep -c UP"})
+				ExpectWithOffset(1, strings.TrimSpace(output)).To(Equal("4"))
+			})
 		})
 
 		Context("VirtualMachineInstance with sriov plugin interface", func() {
@@ -369,14 +284,8 @@
 				vmiOne = tests.NewRandomVMIWithEphemeralDiskAndUserdata(tests.ContainerDiskFor(tests.ContainerDiskFedora), userData)
 				tests.AddExplicitPodNetworkInterface(vmiOne)
 
-<<<<<<< HEAD
-			for _, name := range []string{"sriov", "sriov2"} {
-				iface := v1.Interface{Name: name, InterfaceBindingMethod: v1.InterfaceBindingMethod{SRIOV: &v1.InterfaceSRIOV{}}}
-				network := v1.Network{Name: name, NetworkSource: v1.NetworkSource{Multus: &v1.MultusNetwork{NetworkName: name}}}
-=======
 				iface := v1.Interface{Name: "sriov", InterfaceBindingMethod: v1.InterfaceBindingMethod{SRIOV: &v1.InterfaceSRIOV{}}}
-				network := v1.Network{Name: "sriov", NetworkSource: v1.NetworkSource{Multus: &v1.CniNetwork{NetworkName: "sriov"}}}
->>>>>>> 432f91f3
+				network := v1.Network{Name: "sriov", NetworkSource: v1.NetworkSource{Multus: &v1.MultusNetwork{NetworkName: "sriov"}}}
 				vmiOne.Spec.Domain.Devices.Interfaces = append(vmiOne.Spec.Domain.Devices.Interfaces, iface)
 				vmiOne.Spec.Networks = append(vmiOne.Spec.Networks, network)
 
@@ -433,7 +342,7 @@
 
 				for _, name := range []string{"sriov", "sriov2"} {
 					iface := v1.Interface{Name: name, InterfaceBindingMethod: v1.InterfaceBindingMethod{SRIOV: &v1.InterfaceSRIOV{}}}
-					network := v1.Network{Name: name, NetworkSource: v1.NetworkSource{Multus: &v1.CniNetwork{NetworkName: name}}}
+					network := v1.Network{Name: name, NetworkSource: v1.NetworkSource{Multus: &v1.MultusNetwork{NetworkName: name}}}
 					vmiOne.Spec.Domain.Devices.Interfaces = append(vmiOne.Spec.Domain.Devices.Interfaces, iface)
 					vmiOne.Spec.Networks = append(vmiOne.Spec.Networks, network)
 				}
@@ -603,64 +512,11 @@
 				updatedVmi, err := virtClient.VirtualMachineInstance(tests.NamespaceTestDefault).Get(vmiOne.ObjectMeta.Name, &metav1.GetOptions{})
 				Expect(err).ToNot(HaveOccurred())
 
-<<<<<<< HEAD
-	Context("VirtualMachineInstance with multus network as default network", func() {
-		AfterEach(func() {
-			virtClient.VirtualMachineInstance(tests.NamespaceTestDefault).Delete(detachedVMI.Name, &v13.DeleteOptions{})
-			fmt.Printf("Waiting for vmi %s in %s namespace to be removed, this can take a while ...\n", detachedVMI.Name, tests.NamespaceTestDefault)
-			EventuallyWithOffset(1, func() bool {
-				return errors.IsNotFound(virtClient.VirtualMachineInstance(tests.NamespaceTestDefault).Delete(detachedVMI.Name, nil))
-			}, 180*time.Second, 1*time.Second).
-				Should(BeTrue())
-		})
-
-		It("should create a virtual machine with one interface with multus default network definition", func() {
-			detachedVMI = tests.NewRandomVMIWithEphemeralDiskAndUserdata(tests.ContainerDiskFor(tests.ContainerDiskCirros), "#!/bin/bash\necho 'hello'\n")
-			detachedVMI.Spec.Domain.Devices.Interfaces = []v1.Interface{{Name: "ptp", InterfaceBindingMethod: v1.InterfaceBindingMethod{Bridge: &v1.InterfaceBridge{}}}}
-			detachedVMI.Spec.Networks = []v1.Network{
-				{Name: "ptp", NetworkSource: v1.NetworkSource{
-					Multus: &v1.MultusNetwork{
-						NetworkName: fmt.Sprintf("%s/%s", tests.NamespaceTestDefault, "ptp-conf"),
-						Default:     true,
-					}}},
-			}
-
-			_, err = virtClient.VirtualMachineInstance(tests.NamespaceTestDefault).Create(detachedVMI)
-			Expect(err).ToNot(HaveOccurred())
-			tests.WaitUntilVMIReady(detachedVMI, tests.LoggedInCirrosExpecter)
-
-			By("checking virtual machine instance can ping 10.1.1.1 using ptp cni plugin")
-			pingVirtualMachine(detachedVMI, "10.1.1.1", "\\$ ")
-
-			By("checking virtual machine instance only has one interface")
-			// lo0, eth0
-			err = tests.CheckForTextExpecter(detachedVMI, []expect.Batcher{
-				&expect.BSnd{S: "\n"},
-				&expect.BExp{R: "\\$ "},
-				&expect.BSnd{S: "ip link show | grep -c UP\n"},
-				&expect.BExp{R: "2"},
-			}, 15)
-			Expect(err).ToNot(HaveOccurred())
-
-			By("checking pod has only one interface")
-			// lo0, eth0, k6t-eth0, vnet0
-			output := tests.RunCommandOnVmiPod(detachedVMI, []string{"/bin/bash", "-c", "/usr/sbin/ip link show|grep -c UP"})
-			ExpectWithOffset(1, strings.TrimSpace(output)).To(Equal("4"))
-		})
-	})
-
-	Context("[rfe_id:694][crit:medium][vendor:cnv-qe@redhat.com][level:component]VirtualMachineInstance with ovs-cni plugin interface and custom MAC address.", func() {
-		interfaces := []v1.Interface{ovsInterface}
-		networks := []v1.Network{ovsNetwork}
-		ovsIfIdx := 0
-		customMacAddress := "50:00:00:00:90:0d"
-=======
 				Expect(len(updatedVmi.Status.Interfaces)).To(Equal(2))
 				interfacesByName := make(map[string]v1.VirtualMachineInstanceNetworkInterface)
 				for _, ifc := range updatedVmi.Status.Interfaces {
 					interfacesByName[ifc.Name] = ifc
 				}
->>>>>>> 432f91f3
 
 				for _, network := range networks {
 					ifc, is_present := interfacesByName[network.Name]
